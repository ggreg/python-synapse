--- conflicted
+++ resolved
@@ -162,7 +162,6 @@
 
     """
     def __init__(self, config, handler):
-        self._handler = handler
         self._uri = config['uri']
         self._codec = makeCodec({
                 'type': config['codec']
@@ -216,12 +215,8 @@
         """
         msgstring = socket.recv()
         request = self._codec.loads(msgstring)
-<<<<<<< HEAD
         logging.debug('handling message in %s' % self.name)
         reply = self._handler(self, request)
-=======
-        reply = self._handler(request)
->>>>>>> d7f25faa
         if reply:
             replystring = self._codec.dumps(reply)
         else:
