--- conflicted
+++ resolved
@@ -734,20 +734,11 @@
             elapsed = now - last
             missed = elapsed / timeout
             if int(missed) > 1:
-<<<<<<< HEAD
-                logging.info('[%s] missed %d polling timeouts of %d' % \
-                             (self._name, int(missed)-1, timeout))
+            self._log.info('missed %d polling timeouts of %d' % \
+                             (int(missed)-1, timeout))
             self._last_time = now - (now % timeout)
             polling_timeout_ms = (self._last_time + timeout - now) * 1000 or \
                                  timeout * 1000
-            logging.debug('[%s] reset with %f (last timestamp: %f)' % \
-                          (self._name, polling_timeout_ms, self._last_time))
-=======
-                self._log.info('missed %d polling timeouts of %d' % \
-                             (int(missed)-1, timeout))
-            self._last_time = last + math.floor(missed) * timeout
-            polling_timeout_ms = (timeout-missed) * 1000
->>>>>>> 70fa5cd8
         elif self._timeout:
             self._last_time = time.time()
             polling_timeout_ms = self._timeout*1000
